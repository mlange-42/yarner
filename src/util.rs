--- conflicted
+++ resolved
@@ -1,11 +1,8 @@
 use std::error::Error;
-<<<<<<< HEAD
 use std::ffi::OsStr;
+use std::fmt::{Display, Write};
 use std::iter::repeat;
 use std::path::{Path, PathBuf};
-=======
-use std::fmt::{Display, Write};
->>>>>>> 0fdb9dd0
 
 pub type Fallible<T = ()> = Result<T, Box<dyn Error>>;
 
@@ -33,7 +30,6 @@
 
 impl<I, T, E> TryCollectExt<T, E> for I where I: Iterator<Item = Result<T, E>> {}
 
-<<<<<<< HEAD
 pub fn modify_path(path: &Path, replace: &str) -> PathBuf {
     if replace.is_empty() || replace == "_" {
         return path.to_owned();
@@ -55,7 +51,8 @@
     }
 
     modified
-=======
+}
+
 pub trait JoinExt
 where
     Self: IntoIterator + Sized,
@@ -86,7 +83,6 @@
     I: IntoIterator,
     I::Item: Display,
 {
->>>>>>> 0fdb9dd0
 }
 
 #[cfg(test)]
@@ -94,7 +90,6 @@
     use super::*;
 
     #[test]
-<<<<<<< HEAD
     fn unmodified_path() {
         assert_eq!(
             modify_path(Path::new("foo/bar/baz.qux"), ""),
@@ -119,17 +114,18 @@
         assert_eq!(
             modify_path(Path::new("foo/bar/baz.qux"), "_/_/_/_"),
             Path::new("foo/bar/baz.qux")
-=======
+        );
+    }
+
+    #[test]
     fn collect_vals() {
         assert_eq!(
             vec![Ok(1), Ok(2), Ok(3)].into_iter().try_collect(),
             Ok::<_, Vec<()>>(vec![1, 2, 3])
->>>>>>> 0fdb9dd0
         );
     }
 
     #[test]
-<<<<<<< HEAD
     fn drop_component_from_path() {
         assert_eq!(
             modify_path(Path::new("foo/bar/baz.qux"), "-/_/_"),
@@ -149,7 +145,10 @@
         assert_eq!(
             modify_path(Path::new("foo/bar/baz.qux"), "_/_/_/-"),
             Path::new("foo/bar/baz.qux")
-=======
+        );
+    }
+
+    #[test]
     fn collect_errs() {
         assert_eq!(
             vec![Ok(1), Err(2), Ok(3)].into_iter().try_collect(),
@@ -159,12 +158,10 @@
         assert_eq!(
             vec![Ok(1), Err(2), Err(3)].into_iter().try_collect(),
             Err(vec![2, 3])
->>>>>>> 0fdb9dd0
         );
     }
 
     #[test]
-<<<<<<< HEAD
     fn replace_component_in_path() {
         assert_eq!(
             modify_path(Path::new("foo/bar/baz.qux"), "FOO/_/_"),
@@ -184,14 +181,16 @@
         assert_eq!(
             modify_path(Path::new("foo/bar/baz.qux"), "_/_/_/QUX"),
             Path::new("foo/bar/baz.qux")
-=======
+        );
+    }
+
+    #[test]
     fn join_strs() {
         assert_eq!(vec!["foo"].join("\n", ""), "foo");
         assert_eq!(vec!["foo", "bar"].join(", ", "'"), "'foo', 'bar'");
         assert_eq!(
             vec!["foo", "bar", "baz"].join("/", "|"),
             "|foo|/|bar|/|baz|"
->>>>>>> 0fdb9dd0
         );
     }
 }